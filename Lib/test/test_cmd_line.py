--- conflicted
+++ resolved
@@ -97,16 +97,8 @@
     @unittest.skipUnless(test.support.FS_NONASCII, 'need support.FS_NONASCII')
     def test_non_ascii(self):
         # Test handling of non-ascii data
-<<<<<<< HEAD
-        if test.support.verbose:
-            import locale
-            print('locale encoding = %s, filesystem encoding = %s'
-                  % (locale.getpreferredencoding(), sys.getfilesystemencoding()))
         command = ("assert(ord(%r) == %s)"
                    % (test.support.FS_NONASCII, ord(test.support.FS_NONASCII)))
-=======
-        command = "assert(ord('\xe9') == 0xe9)"
->>>>>>> 82e60de7
         assert_python_ok('-c', command)
 
     # On Windows, pass bytes to subprocess doesn't test how Python decodes the
