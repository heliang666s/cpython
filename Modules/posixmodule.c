--- conflicted
+++ resolved
@@ -6559,30 +6559,12 @@
             &osrc, &odest, &target_is_directory))
         return NULL;
 
-<<<<<<< HEAD
     usrc = win32_decode_filename(osrc);
     if (!usrc)
         return NULL;
     udest = win32_decode_filename(odest);
     if (!udest)
         goto error;
-=======
-    err = unsetenv(s1);
-    if (err) {
-        Py_DECREF(s1);
-        return posix_error();
-    }
-
-    /* Remove the key from posix_putenv_garbage;
-     * this will cause it to be collected.  This has to
-     * happen after the real unsetenv() call because the
-     * old value was still accessible until then.
-     */
-    if (PyDict_DelItem(posix_putenv_garbage, os1)) {
-        /* really not much we can do; just leak */
-        PyErr_Clear();
-    }
->>>>>>> 4bb867d3
 
     if (win32_can_symlink == 0)
         return PyErr_Format(PyExc_OSError, "symbolic link privilege not held");
@@ -7862,12 +7844,16 @@
     int err;
 
     if (!PyArg_ParseTuple(args, "O&:unsetenv",
+
                           PyUnicode_FSConverter, &name))
         return NULL;
 
+
     err = unsetenv(PyBytes_AS_STRING(name));
-    if (err)
-        return posix_error();
+    if (err) {
+        Py_DECREF(name);
+        return posix_error();
+    }
 
     /* Remove the key from posix_putenv_garbage;
      * this will cause it to be collected.  This has to
